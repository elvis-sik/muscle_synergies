"""Types that help the Reader build a representation of Vicon Nexus data.

The main class here is :py:class:`Aggregator`, which accepts messages relating
to the data being read and pass them forward to instances of other classes
(with names ending in `Aggregator`), which then become responsible for storing
those values.  The different classes are organized as a tree.

The CSV file has 2 sections (see
:py:class:`~muscle_synergies.vicon_data.definitions.SectionType`) the data in
which is similar and has to be processed similarly but there are some
differences between them. For this reason, there are 2 children of the
:py:class:`_SectionAggregator` ABC.

The data in the CSV file is classified according to the measuring device and
for that reason there is a :py:class:`DeviceAggregator`, which keeps track of
which columns belong to each device and stores that data as it is being read.

Refer to the documentation for
:py:mod:`~muscle_synergies.vicon_data.__init__.py` for more on how `Aggregator`
fits together with the other classes used for reading the data from disk.
"""

import abc
from typing import Any, List, Optional, Sequence

from .definitions import DeviceType, SamplingFreq, SectionType


class DeviceAggregator:
    """Aggregator for the data corresponding to a single device.

    Args:
        name: device name

        device_type: the type of the device

        first_col: the first column in the CSV file corresponding to the device

        last_col: the last column in the CSV file corresponding to the device.
            If `last_col` is None, assume all columns beginning from
            `first_col` belong to the device. In this case, the number of
            columns will be determined the first time data is fed to the device
            using one of the `add_` methods.

    Attributes:
        coords: the coordinates (like `['Fx', 'Fy', 'Fz']`) of the device data.

        units: the physical units (like `['N', 'N', 'N']`) of the device data.

        data_rows: the actual time series of measurements corresponding to the
            device.
    """

    name: str
    device_type: DeviceType
    first_col: int
    last_col: Optional[int]

    coords: Optional[List[str]]
    units: Optional[List[str]]
    data_rows: List[List[float]]

    _num_cols: Optional[int]

    def __init__(
        self,
        name: str,
        device_type: DeviceType,
        first_col: int,
        last_col: Optional[int] = None,
    ):
        self.name = name
        self.device_type = device_type
        self.first_col = first_col
        self.last_col = last_col
        self.coords = None
        self.units = None
        self._num_cols = None
        self.data_rows = []
        if self.last_col is not None:
            self._initialize_num_cols()

    def add_coordinates(self, parsed_row: List[str]):
        """Add coordinates to device.

        Args:
            parsed_row: the coordinates line of the input.
        """
        self.coords = self._my_cols(parsed_row)

    def add_units(self, parsed_row: List[str]):
        """Add physical units to device.

        Args:
            parsed_row: the units line of the input, already parsed.
        """
        self.units = self._my_cols(parsed_row)

    def add_data(self, parsed_row: List[float]):
        """Add measurements to device.

        Args:
            parsed_row: a data line of the input, already parsed.
        """
        self.data_rows.append(self._my_cols(parsed_row))

    def _my_cols(self, parsed_cols: List[Any]) -> List[Any]:
        """Restrict parsed columns to the ones corresponding to device.

        This uses the member `_num_cols` which is `None` if `last_col` is not
        passed during initialization.  If it in fact is `None` when `_my_cols`
        is called, `_num_cols` is initialized  by assuming that all the columns
        until the final one belong to the device.

        The reason for this is that unlike the other device types, which have a
        fixed number of columns, there can be a variable number of EMG columns.
        The EMG data is assumed to follow the one for force plates.
        """
        if self._num_cols is None:
            assert self.last_col is None
            self.last_col = len(parsed_cols) - 1
            self._initialize_num_cols()
        return parsed_cols[self._create_slice()]

    def _create_slice(self) -> slice:
        """Create a slice object corresponding to the device columns."""
        return slice(self.first_col, self.last_col + 1)

    def _initialize_num_cols(self):
        """Initalize the member storing the number of columns of the device."""
        self._num_cols = self.last_col - self.first_col + 1


class _SectionAggregator(abc.ABC):
    """Aggregator that stores data of a single section of the CSV file.

    Attributes:
        section_type: the type of the section whose data is stored in the
            `_SectionAggregator`.

        finished: whether the data in the section has finished being parsed.

        devices: stores the `DeviceAggregators` that occur in the section after
            they're first read.

        frequency: stores the sampling frequency in Hz after it is read.
    """
    frequency: Optional[int]
    devices: List[DeviceAggregator]

    def __init__(self):
        super().__init__()
        self._finished = False
        self.frequency = None
        self.devices = []

    @abc.abstractproperty
    def section_type(self) -> SectionType:
        pass

    @abc.abstractmethod
    def transition(self, aggregator: "Aggregator"):
        """Transition Aggregator to its next section state."""
        self._finished = True

    @property
    def finished(self) -> bool:
        return self._finished

    def add_device(
        self,
        name: str,
        device_type: DeviceType,
        first_col: int,
        last_col: Optional[int],
    ):
        """Add a new device that belongs to the section.

        The arguments are passed as they are to the initialization of
        :py:class:`DeviceAggregator`. The newly created instance is stored in the
        `self.devices` member.

        Raises:
            TypeError: if `self.finished` is True.
        """
        self._raise_if_finished()
        self.devices.append(
            self._instantiate_device_aggregator(name, device_type, first_col, last_col)
        )

    def add_frequency(self, frequency: int):
        """Add the sampling frequency for the data measurements in the section.

        Args:
            frequency: the sampling frequency.

        Raises:
            TypeError: if `self.finished` is True.
        """
        self._raise_if_finished()
        self.frequency = frequency

    def add_coordinates(self, coords: List[str]):
        """Add the coordinates of each data column in the section.

        Args:
            coords: the data from the coordinates line.

        Raises:
            TypeError: if `self.finished` is True.
        """
        self._raise_if_finished()

        for device in self.devices:
            device.add_coordinates(coords)

    def add_units(self, units: List[str]):
        """Add the units of each data column in the section.

        Args:
            units: the data from the units line.

        Raises:
            TypeError: if `self.finished` is True.
        """
        self._raise_if_finished()

        for device in self.devices:
            device.add_units(units)

    def add_data(self, data: List[float]):
        """Add a new line of measurements from the section.

        Args:
            data: the data contained in one of the data lines.

        Raises:
            TypeError: if `self.finished` is True.
        """
        self._raise_if_finished()

        for device in self.devices:
            device.add_data(data)

    def _instantiate_device_aggregator(
        self,
        name: str,
        device_type: DeviceType,
        first_col: int,
        last_col: Optional[int],
    ) -> DeviceAggregator:
        """Create new DeviceAggregator instance.

        The arguments are passed directly to :py:class:`DeviceAggregator`.
        """
        return DeviceAggregator(name, device_type, first_col, last_col)

    def _raise_if_finished(self):
        """Raise TypeError if the section is over.

        Raises:
            TypeError: if `self.finished` is True.
        """
        if self.finished:
            raise TypeError("tried to add something to a finished _SectionAggregator")


class ForcesEMGAggregator(_SectionAggregator):
    section_type = SectionType.FORCES_EMG

    def transition(self, aggregator: "Aggregator"):
        super().transition(aggregator)
        aggregator.set_current_section(SectionType.TRAJECTORIES)


class TrajAggregator(_SectionAggregator):
    section_type = SectionType.TRAJECTORIES

    def __init__(self):
        super().__init__()
        self._num_rows = 0

    def add_data(self, data: List[float]):
        self._num_rows += 1
        super().add_data(data)

    def get_num_rows(self) -> int:
        """Get number of data rows fed.

        Each call to `add_data` counts as one data row.
        """
        return self._num_rows

    def transition(self, aggregator: "Aggregator"):
        super().transition(aggregator)
        aggregator.set_current_section(None)


class Aggregator:
    """Aggregate data as it is parsed line-by-line from the CSV file.

    Args:
        forces_emg_agg: if None, a new :py:class:`ForcesEMGAggregator` instance
            will be created

        trajs_agg: if None, a new :py:class:`TrajAggregator` instance will be
            created

    Attributes:
        finished: True if both sections have ended.
    """

    _force_emg_aggregator: ForcesEMGAggregator
    _traj_aggregator: TrajAggregator
    _current_aggregator: Optional[_SectionAggregator]

    def __init__(
        self,
        forces_emg_agg: Optional[ForcesEMGAggregator] = None,
        trajs_agg: Optional[TrajAggregator] = None,
    ):
        if forces_emg_agg is None:
            forces_emg_agg = ForcesEMGAggregator()
        if trajs_agg is None:
            trajs_agg = TrajAggregator()

        self._force_emg_aggregator = forces_emg_agg
        self._traj_aggregator = trajs_agg
        self._current_aggregator = self._force_emg_aggregator

    @property
    def finished(self) -> bool:
        force_emg_finished = self._get_section_aggregator(
            SectionType.FORCES_EMG
        ).finished
        traj_finished = self._get_section_aggregator(SectionType.TRAJECTORIES).finished
        return force_emg_finished and traj_finished

    def get_sampling_freq(self) -> SamplingFreq:
        """Get the sampling rate of each section and the number of frames.

        The number of frames is determined simply as the number of data lines
        in the trajectories section.
        """
        forces_emg_agg = self._get_section_aggregator(SectionType.FORCES_EMG)
        traj_agg = self._get_section_aggregator(SectionType.TRAJECTORIES)

        freq_forces_emg = forces_emg_agg.frequency
        freq_traj = traj_agg.frequency
        num_frames = traj_agg.get_num_rows()
        return SamplingFreq(freq_forces_emg, freq_traj, num_frames)

    def get_devices(self) -> Sequence[DeviceAggregator]:
        """Get all DeviceAggregator from both sections."""
        forces_emg = self._get_section_aggregator(SectionType.FORCES_EMG).devices
        traj = self._get_section_aggregator(SectionType.TRAJECTORIES).devices
        return forces_emg + traj

    def _get_section_aggregator(
        self, section_type: Optional[SectionType] = None
<<<<<<< HEAD
    ) -> _SectionAggregator:
        """Get current section aggregator or the specified one.

        Args:
            section_type: if None, return the current section aggregator.
                Otherwise, return the section aggregator of the given section
                type.
        """
        if section_type is None:
            return self._current_aggregator
=======
    ) -> Optional[_SectionAggregator]:
>>>>>>> e38904bf
        if section_type is SectionType.FORCES_EMG:
            return self._force_emg_aggregator
        if section_type is SectionType.TRAJECTORIES:
            return self._traj_aggregator
        return self._current_aggregator

    def set_current_section(self, section_type: Optional[SectionType]):
        """Set the current section aggregator to have the specified type.

        Args:
            section_type: if None, set the current section aggregator to None,
                marking the process as finished. Otherwise, set the section
                aggregator of the given section type as the current one.
        """
        assert (section_type in SectionType) or (section_type is None)
        if section_type is None:
            self._current_aggregator = None
        else:
            self._current_aggregator = self._get_section_aggregator(section_type)

    def get_section_type(self) -> SectionType:
        """Get the type of the current section.

        This is done by checking which is the type of the current section
        aggregator.

        Raises:
            AttributeError: if the current section aggregator is None, as would
                be the case after the data for both sections has been
                completely fed to `Aggregator`.
        """
        return self._get_section_aggregator().section_type

    def transition(self):
        """Ask current section aggregator to transition to next section."""
        self._get_section_aggregator().transition(aggregator=self)

    def add_frequency(self, frequency: int):
        """Add sampling frequency.

        The arguments are passed as they are to
        :py:meth:`_SectionAggregator.add_frequency`.
        """
        self._get_section_aggregator().add_frequency(frequency)

    def add_coordinates(self, coordinates: List[str]):
        """Add the names of the coordinates of the data.

        The arguments are passed as they are to
        :py:meth:`_SectionAggregator.add_coordinates`.
        """
        self._get_section_aggregator().add_coordinates(coordinates)

    def add_units(self, units: List[str]):
        """Add the physical units of the different columns of data.

        The arguments are passed as they are to
        :py:meth:`_SectionAggregator.add_units`.
        """
        self._get_section_aggregator().add_units(units)

    def add_data(self, data: List[float]):
        """Add a new data line.

        The arguments are passed as they are to
        :py:meth:`_SectionAggregator.add_data`.
        """
        self._get_section_aggregator().add_data(data)

    def add_device(
        self,
        name: str,
        device_type: DeviceType,
        first_col: int,
        last_col: Optional[int],
    ):
        """Add a new measuring device.

        The arguments are passed as they are to
        :py:meth:`_SectionAggregator.add_device`.
        """
        self._get_section_aggregator().add_device(
            name, device_type, first_col, last_col
        )<|MERGE_RESOLUTION|>--- conflicted
+++ resolved
@@ -358,8 +358,7 @@
 
     def _get_section_aggregator(
         self, section_type: Optional[SectionType] = None
-<<<<<<< HEAD
-    ) -> _SectionAggregator:
+    ) -> Optional[_SectionAggregator]:
         """Get current section aggregator or the specified one.
 
         Args:
@@ -369,9 +368,6 @@
         """
         if section_type is None:
             return self._current_aggregator
-=======
-    ) -> Optional[_SectionAggregator]:
->>>>>>> e38904bf
         if section_type is SectionType.FORCES_EMG:
             return self._force_emg_aggregator
         if section_type is SectionType.TRAJECTORIES:
