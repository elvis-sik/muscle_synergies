--- conflicted
+++ resolved
@@ -105,7 +105,6 @@
 
 
 @dataclass
-<<<<<<< HEAD
 class ForcePlateMeasurement:
     """The type of a measurement from a force plate.
 
@@ -130,8 +129,6 @@
 
 
 @dataclass
-=======
->>>>>>> e38904bf
 class SamplingFreq:
     """The sampling rates of different measurement devices.
 
